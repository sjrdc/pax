--- conflicted
+++ resolved
@@ -69,21 +69,17 @@
         return s.size() == 2 && s[0] == '-' && s[1] == '-';
     }
 
-<<<<<<< HEAD
-    bool is_short_tag(std::string_view s)
+    auto is_short_tag(std::string_view s)
     {
         return (s.size() > 1 && s[0] == '-' && !std::isdigit(s[1]));
     }
 
-    bool is_alternate_tag(std::string_view s)
+    auto is_alternate_tag(std::string_view s)
     {
         return (s.size() > 2 && s[0] == '-' && s[1] == '-' && !std::isdigit(s[2]));
     }
 
-    bool is_tag(const std::string& s)
-=======
-    auto is_tag(std::string_view s)
->>>>>>> 63ac131f
+    auto is_tag(const std::string& s)
     {
         return !s.empty() && !is_separator_tag(s) &&
              (is_short_tag(s) || is_alternate_tag(s));
